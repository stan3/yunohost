# -*- coding: utf-8 -*-

""" License

    Copyright (C) 2013 YunoHost

    This program is free software; you can redistribute it and/or modify
    it under the terms of the GNU Affero General Public License as published
    by the Free Software Foundation, either version 3 of the License, or
    (at your option) any later version.

    This program is distributed in the hope that it will be useful,
    but WITHOUT ANY WARRANTY; without even the implied warranty of
    MERCHANTABILITY or FITNESS FOR A PARTICULAR PURPOSE.  See the
    GNU Affero General Public License for more details.

    You should have received a copy of the GNU Affero General Public License
    along with this program; if not, see http://www.gnu.org/licenses

"""

""" yunohost_backup.py

    Manage backups
"""
import os
import re
import sys
import json
import errno
import time
import tarfile
import shutil
import subprocess
from glob import glob
from collections import OrderedDict

from moulinette.core import MoulinetteError
from moulinette.utils import filesystem
from moulinette.utils.log import getActionLogger

<<<<<<< HEAD
from yunohost.app import app_info, app_ssowatconf, _is_installed, _parse_app_instance_name
=======
from yunohost.app import app_info, app_ssowatconf, _is_installed
>>>>>>> bfe9a12e
from yunohost.hook import (
    hook_info, hook_callback, hook_exec, custom_hook_folder
)
from yunohost.monitor import binary_to_human
from yunohost.tools import tools_postinstall

backup_path   = '/home/yunohost.backup'
archives_path = '%s/archives' % backup_path

logger = getActionLogger('yunohost.backup')


def backup_create(name=None, description=None, output_directory=None,
                  no_compress=False, ignore_hooks=False, hooks=[],
                  ignore_apps=False, apps=[]):
    """
    Create a backup local archive

    Keyword arguments:
        name -- Name of the backup archive
        description -- Short description of the backup
        output_directory -- Output directory for the backup
        no_compress -- Do not create an archive file
        hooks -- List of backup hooks names to execute
        ignore_hooks -- Do not execute backup hooks
        apps -- List of application names to backup
        ignore_apps -- Do not backup apps

    """
    # TODO: Add a 'clean' argument to clean output directory
    tmp_dir = None

    # Validate what to backup
    if ignore_hooks and ignore_apps:
        raise MoulinetteError(errno.EINVAL,
            m18n.n('backup_action_required'))

    # Validate and define backup name
    timestamp = int(time.time())
    if not name:
        name = time.strftime('%Y%m%d-%H%M%S')
    if name in backup_list()['archives']:
        raise MoulinetteError(errno.EINVAL,
            m18n.n('backup_archive_name_exists'))

    # Validate additional arguments
    if no_compress and not output_directory:
        raise MoulinetteError(errno.EINVAL,
            m18n.n('backup_output_directory_required'))
    if output_directory:
        output_directory = os.path.abspath(output_directory)

        # Check for forbidden folders
        if output_directory.startswith(archives_path) or \
           re.match(r'^/(|(bin|boot|dev|etc|lib|root|run|sbin|sys|usr|var)(|/.*))$',
                    output_directory):
            raise MoulinetteError(errno.EINVAL,
                m18n.n('backup_output_directory_forbidden'))

        # Create the output directory
        if not os.path.isdir(output_directory):
            logger.debug("creating output directory '%s'", output_directory)
            os.makedirs(output_directory, 0750)
        # Check that output directory is empty
        elif no_compress and os.listdir(output_directory):
            raise MoulinetteError(errno.EIO,
                m18n.n('backup_output_directory_not_empty'))

        # Define temporary directory
        if no_compress:
            tmp_dir = output_directory
    else:
        output_directory = archives_path

    # Create temporary directory
    if not tmp_dir:
        tmp_dir = "%s/tmp/%s" % (backup_path, name)
        if os.path.isdir(tmp_dir):
            logger.debug("temporary directory for backup '%s' already exists",
                tmp_dir)
            filesystem.rm(tmp_dir, recursive=True)
        filesystem.mkdir(tmp_dir, 0750, parents=True, uid='admin')

    def _clean_tmp_dir(retcode=0):
        ret = hook_callback('post_backup_create', args=[tmp_dir, retcode])
        if not ret['failed']:
            filesystem.rm(tmp_dir, True, True)
        else:
            logger.warning(m18n.n('backup_cleaning_failed'))

    # Initialize backup info
    info = {
        'description': description or '',
        'created_at': timestamp,
        'apps': {},
        'hooks': {},
    }

    # Run system hooks
    if not ignore_hooks:
        # Check hooks availibility
        hooks_filtered = set()
        if hooks:
            for hook in hooks:
                try:
                    hook_info('backup', hook)
                except:
                    logger.error(m18n.n('backup_hook_unknown', hook=hook))
                else:
                    hooks_filtered.add(hook)

        if not hooks or hooks_filtered:
            logger.info(m18n.n('backup_running_hooks'))
            ret = hook_callback('backup', hooks_filtered, args=[tmp_dir])
            if ret['succeed']:
                info['hooks'] = ret['succeed']

                # Save relevant restoration hooks
                tmp_hooks_dir = tmp_dir + '/hooks/restore'
                filesystem.mkdir(tmp_hooks_dir, 0750, True, uid='admin')
                for h in ret['succeed'].keys():
                    try:
                        i = hook_info('restore', h)
                    except:
                        logger.warning(m18n.n('restore_hook_unavailable',
                                hook=h), exc_info=1)
                    else:
                        for f in i['hooks']:
                            shutil.copy(f['path'], tmp_hooks_dir)

    # Backup apps
    if not ignore_apps:
        # Filter applications to backup
        apps_list = set(os.listdir('/etc/yunohost/apps'))
        apps_filtered = set()
        if apps:
            for a in apps:
                if a not in apps_list:
                    logger.warning(m18n.n('unbackup_app', app=a))
                else:
                    apps_filtered.add(a)
        else:
            apps_filtered = apps_list

        # Run apps backup scripts
        tmp_script = '/tmp/backup_' + str(timestamp)
        for app_instance_name in apps_filtered:
            app_setting_path = '/etc/yunohost/apps/' + app_instance_name

            # Check if the app has a backup and restore script
            app_script = app_setting_path + '/scripts/backup'
            app_restore_script = app_setting_path + '/scripts/restore'
            if not os.path.isfile(app_script):
                logger.warning(m18n.n('unbackup_app', app=app_instance_name))
                continue
            elif not os.path.isfile(app_restore_script):
                logger.warning(m18n.n('unrestore_app', app=app_instance_name))

            tmp_app_dir = '{:s}/apps/{:s}'.format(tmp_dir, app_instance_name)
            tmp_app_bkp_dir = tmp_app_dir + '/backup'
            logger.info(m18n.n('backup_running_app_script', app=app_instance_name))
            try:
                # Prepare backup directory for the app
                filesystem.mkdir(tmp_app_bkp_dir, 0750, True, uid='admin')
                shutil.copytree(app_setting_path, tmp_app_dir + '/settings')

                # Copy app backup script in a temporary folder and execute it
                subprocess.call(['install', '-Dm555', app_script, tmp_script])

                # Prepare env. var. to pass to script
                env_dict = {}
                app_id, app_instance_nb = _parse_app_instance_name(app_instance_name)
                env_dict["YNH_APP_ID"] = app_id
                env_dict["YNH_APP_INSTANCE_NAME"] = app_instance_name
                env_dict["YNH_APP_INSTANCE_NUMBER"] = str(app_instance_nb)

                hook_exec(tmp_script, args=[tmp_app_bkp_dir, app_instance_name],
                          raise_on_error=True, chdir=tmp_app_bkp_dir, env=env_dict)

            except:
                logger.exception(m18n.n('backup_app_failed', app=app_instance_name))
                # Cleaning app backup directory
                shutil.rmtree(tmp_app_dir, ignore_errors=True)
            else:
                # Add app info
                i = app_info(app_instance_name)
                info['apps'][app_instance_name] = {
                    'version': i['version'],
                    'name': i['name'],
                    'description': i['description'],
                }
            finally:
                filesystem.rm(tmp_script, force=True)

    # Check if something has been saved
    if not info['hooks'] and not info['apps']:
        _clean_tmp_dir(1)
        raise MoulinetteError(errno.EINVAL, m18n.n('backup_nothings_done'))

    # Calculate total size
    size = subprocess.check_output(
        ['du','-sb', tmp_dir]).split()[0].decode('utf-8')
    info['size'] = int(size)

    # Create backup info file
    with open("%s/info.json" % tmp_dir, 'w') as f:
        f.write(json.dumps(info))

    # Create the archive
    if not no_compress:
        logger.info(m18n.n('backup_creating_archive'))
        archive_file = "%s/%s.tar.gz" % (output_directory, name)
        try:
            tar = tarfile.open(archive_file, "w:gz")
        except:
            tar = None

            # Create the archives directory and retry
            if not os.path.isdir(archives_path):
                os.mkdir(archives_path, 0750)
                try:
                    tar = tarfile.open(archive_file, "w:gz")
                except:
                    logger.debug("unable to open '%s' for writing",
                        archive_file, exc_info=1)
                    tar = None
            else:
                logger.debug("unable to open '%s' for writing",
                    archive_file, exc_info=1)
            if tar is None:
                _clean_tmp_dir(2)
                raise MoulinetteError(errno.EIO,
                    m18n.n('backup_archive_open_failed'))
        tar.add(tmp_dir, arcname='')
        tar.close()

        # Move info file
        os.rename(tmp_dir + '/info.json',
                  '{:s}/{:s}.info.json'.format(archives_path, name))

    # Clean temporary directory
    if tmp_dir != output_directory:
        _clean_tmp_dir()

    logger.success(m18n.n('backup_complete'))

    # Return backup info
    info['name'] = name
    return { 'archive': info }


def backup_restore(auth, name, hooks=[], ignore_hooks=False,
                   apps=[], ignore_apps=False, force=False):
    """
    Restore from a local backup archive

    Keyword argument:
        name -- Name of the local backup archive
        hooks -- List of restoration hooks names to execute
        ignore_hooks -- Do not execute backup hooks
        apps -- List of application names to restore
        ignore_apps -- Do not restore apps
        force -- Force restauration on an already installed system

    """
    # Validate what to restore
    if ignore_hooks and ignore_apps:
        raise MoulinetteError(errno.EINVAL,
            m18n.n('restore_action_required'))

    # Retrieve and open the archive
    info = backup_info(name)
    archive_file = info['path']
    try:
        tar = tarfile.open(archive_file, "r:gz")
    except:
        logger.debug("cannot open backup archive '%s'",
            archive_file, exc_info=1)
        raise MoulinetteError(errno.EIO, m18n.n('backup_archive_open_failed'))

    # Check temporary directory
    tmp_dir = "%s/tmp/%s" % (backup_path, name)
    if os.path.isdir(tmp_dir):
        logger.debug("temporary directory for restoration '%s' already exists",
            tmp_dir)
        os.system('rm -rf %s' % tmp_dir)

    # Check available disk space
    statvfs = os.statvfs(backup_path)
    free_space = statvfs.f_frsize * statvfs.f_bavail
    if free_space < info['size']:
        logger.debug("%dB left but %dB is needed", free_space, info['size'])
        raise MoulinetteError(
            errno.EIO, m18n.n('not_enough_disk_space', path=backup_path))

    def _clean_tmp_dir(retcode=0):
        ret = hook_callback('post_backup_restore', args=[tmp_dir, retcode])
        if not ret['failed']:
            filesystem.rm(tmp_dir, True, True)
        else:
            logger.warning(m18n.n('restore_cleaning_failed'))

    # Extract the tarball
    logger.info(m18n.n('backup_extracting_archive'))
    tar.extractall(tmp_dir)
    tar.close()

    # Retrieve backup info
    info_file = "%s/info.json" % tmp_dir
    try:
        with open(info_file, 'r') as f:
            info = json.load(f)
    except IOError:
        logger.debug("unable to load '%s'", info_file, exc_info=1)
        raise MoulinetteError(errno.EIO, m18n.n('backup_invalid_archive'))
    else:
        logger.debug("restoring from backup '%s' created on %s", name,
            time.ctime(info['created_at']))

    # Initialize restauration summary result
    result = {
        'apps': [],
        'hooks': {},
    }

    # Check if YunoHost is installed
    if os.path.isfile('/etc/yunohost/installed'):
        logger.warning(m18n.n('yunohost_already_installed'))
        if not force:
            try:
                # Ask confirmation for restoring
                i = msignals.prompt(m18n.n('restore_confirm_yunohost_installed',
                                           answers='y/N'))
            except NotImplemented:
                pass
            else:
                if i == 'y' or i == 'Y':
                    force = True
            if not force:
                _clean_tmp_dir()
                raise MoulinetteError(errno.EEXIST, m18n.n('restore_failed'))
    else:
        # Retrieve the domain from the backup
        try:
            with open("%s/conf/ynh/current_host" % tmp_dir, 'r') as f:
                domain = f.readline().rstrip()
        except IOError:
            logger.debug("unable to retrieve current_host from the backup",
                         exc_info=1)
            raise MoulinetteError(errno.EIO, m18n.n('backup_invalid_archive'))

        logger.debug("executing the post-install...")
        tools_postinstall(domain, 'yunohost', True)

    # Run system hooks
    if not ignore_hooks:
        # Filter hooks to execute
        hooks_list = set(info['hooks'].keys())
        _is_hook_in_backup = lambda h: True
        if hooks:
            def _is_hook_in_backup(h):
                if h in hooks_list:
                    return True
                logger.error(m18n.n('backup_archive_hook_not_exec', hook=h))
                return False
        else:
            hooks = hooks_list

        # Check hooks availibility
        hooks_filtered = set()
        for h in hooks:
            if not _is_hook_in_backup(h):
                continue
            try:
                hook_info('restore', h)
            except:
                tmp_hooks = glob('{:s}/hooks/restore/*-{:s}'.format(tmp_dir, h))
                if not tmp_hooks:
                    logger.exception(m18n.n('restore_hook_unavailable', hook=h))
                    continue
                # Add restoration hook from the backup to the system
                # FIXME: Refactor hook_add and use it instead
                restore_hook_folder = custom_hook_folder + 'restore'
                filesystem.mkdir(restore_hook_folder, 755, True)
                for f in tmp_hooks:
                    logger.debug("adding restoration hook '%s' to the system "
                        "from the backup archive '%s'", f, archive_file)
                    shutil.copy(f, restore_hook_folder)
            hooks_filtered.add(h)

        if hooks_filtered:
            logger.info(m18n.n('restore_running_hooks'))
            ret = hook_callback('restore', hooks_filtered, args=[tmp_dir])
            result['hooks'] = ret['succeed']

    # Add apps restore hook
    if not ignore_apps:
        # Filter applications to restore
        apps_list = set(info['apps'].keys())
        apps_filtered = set()
        if apps:
            for a in apps:
                if a not in apps_list:
                    logger.error(m18n.n('backup_archive_app_not_found', app=a))
                else:
                    apps_filtered.add(a)
        else:
            apps_filtered = apps_list

        for app_instance_name in apps_filtered:
            tmp_app_dir = '{:s}/apps/{:s}'.format(tmp_dir, app_instance_name)
            tmp_app_bkp_dir = tmp_app_dir + '/backup'

            # Check if the app is not already installed
            if _is_installed(app_instance_name):
                logger.error(m18n.n('restore_already_installed_app',
                        app=app_instance_name))
                continue

            # Check if the app has a restore script
            app_script = tmp_app_dir + '/settings/scripts/restore'
            if not os.path.isfile(app_script):
                logger.warning(m18n.n('unrestore_app', app=app_instance_name))
                continue

            tmp_script = '/tmp/restore_' + app_instance_name
            app_setting_path = '/etc/yunohost/apps/' + app_instance_name
            logger.info(m18n.n('restore_running_app_script', app=app_instance_name))
            try:
                # Copy app settings and set permissions
                shutil.copytree(tmp_app_dir + '/settings', app_setting_path)
                filesystem.chmod(app_setting_path, 0555, 0444, True)
                filesystem.chmod(app_setting_path + '/settings.yml', 0400)

                # Execute app restore script
                subprocess.call(['install', '-Dm555', app_script, tmp_script])

                # Prepare env. var. to pass to script
                env_dict = {}
                app_id, app_instance_nb = _parse_app_instance_name(app_instance_name)
                env_dict["YNH_APP_ID"] = app_id
                env_dict["YNH_APP_INSTANCE_NAME"] = app_instance_name
                env_dict["YNH_APP_INSTANCE_NUMBER"] = str(app_instance_nb)

                hook_exec(tmp_script, args=[tmp_app_dir + '/backup', app_instance_name],
                          raise_on_error=True, chdir=tmp_app_bkp_dir, env=env_dict)
            except:
                logger.exception(m18n.n('restore_app_failed', app=app_instance_name))
                # Cleaning app directory
                shutil.rmtree(app_setting_path, ignore_errors=True)
            else:
                result['apps'].append(app_instance_name)
            finally:
                filesystem.rm(tmp_script, force=True)

    # Check if something has been restored
    if not result['hooks'] and not result['apps']:
        _clean_tmp_dir(1)
        raise MoulinetteError(errno.EINVAL, m18n.n('restore_nothings_done'))
    if result['apps']:
        app_ssowatconf(auth)

    _clean_tmp_dir()
    logger.success(m18n.n('restore_complete'))

    return result


def backup_list(with_info=False, human_readable=False):
    """
    List available local backup archives

    Keyword arguments:
        with_info -- Show backup information for each archive
        human_readable -- Print sizes in human readable format

    """
    result = []

    try:
        # Retrieve local archives
        archives = os.listdir(archives_path)
    except OSError:
        logger.debug("unable to iterate over local archives", exc_info=1)
    else:
        # Iterate over local archives
        for f in archives:
            try:
                name = f[:f.rindex('.tar.gz')]
            except ValueError:
                continue
            result.append(name)
        result.sort()

    if result and with_info:
        d = OrderedDict()
        for a in result:
            d[a] = backup_info(a, human_readable=human_readable)
        result = d

    return { 'archives': result }


def backup_info(name, with_details=False, human_readable=False):
    """
    Get info about a local backup archive

    Keyword arguments:
        name -- Name of the local backup archive
        with_details -- Show additional backup information
        human_readable -- Print sizes in human readable format

    """
    archive_file = '%s/%s.tar.gz' % (archives_path, name)
    if not os.path.isfile(archive_file):
        raise MoulinetteError(errno.EIO,
            m18n.n('backup_archive_name_unknown', name=name))

    info_file = "%s/%s.info.json" % (archives_path, name)
    try:
        with open(info_file) as f:
            # Retrieve backup info
            info = json.load(f)
    except:
        # TODO: Attempt to extract backup info file from tarball
        logger.debug("unable to load '%s'", info_file, exc_info=1)
        raise MoulinetteError(errno.EIO, m18n.n('backup_invalid_archive'))

    # Retrieve backup size
    size = info.get('size', 0)
    if not size:
        tar = tarfile.open(archive_file, "r:gz")
        size = reduce(lambda x,y: getattr(x, 'size', x)+getattr(y, 'size', y),
                      tar.getmembers())
        tar.close()
    if human_readable:
        size = binary_to_human(size) + 'B'

    result = {
        'path': archive_file,
        'created_at': time.strftime(m18n.n('format_datetime_short'),
                                    time.gmtime(info['created_at'])),
        'description': info['description'],
        'size': size,
    }

    if with_details:
        for d in ['apps', 'hooks']:
            result[d] = info[d]
    return result


def backup_delete(name):
    """
    Delete a backup

    Keyword arguments:
        name -- Name of the local backup archive

    """
    hook_callback('pre_backup_delete', args=[name])

    archive_file = '%s/%s.tar.gz' % (archives_path, name)

    info_file = "%s/%s.info.json" % (archives_path, name)
    for backup_file in [archive_file,info_file]:
        if not os.path.isfile(backup_file):
            raise MoulinetteError(errno.EIO,
                m18n.n('backup_archive_name_unknown', name=backup_file))
        try:
            os.remove(backup_file)
        except:
            logger.debug("unable to delete '%s'", backup_file, exc_info=1)
            raise MoulinetteError(errno.EIO,
                m18n.n('backup_delete_error', path=backup_file))

    hook_callback('post_backup_delete', args=[name])

    logger.success(m18n.n('backup_deleted'))<|MERGE_RESOLUTION|>--- conflicted
+++ resolved
@@ -39,11 +39,9 @@
 from moulinette.utils import filesystem
 from moulinette.utils.log import getActionLogger
 
-<<<<<<< HEAD
-from yunohost.app import app_info, app_ssowatconf, _is_installed, _parse_app_instance_name
-=======
-from yunohost.app import app_info, app_ssowatconf, _is_installed
->>>>>>> bfe9a12e
+from yunohost.app import (
+    app_info, app_ssowatconf, _is_installed, _parse_app_instance_name
+)
 from yunohost.hook import (
     hook_info, hook_callback, hook_exec, custom_hook_folder
 )
